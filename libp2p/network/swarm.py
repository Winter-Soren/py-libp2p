from collections.abc import (
    Awaitable,
    Callable,
)
from dataclasses import dataclass
import logging
<<<<<<< HEAD
import sys
from typing import cast
=======
import random
>>>>>>> 25353051

from multiaddr import (
    Multiaddr,
)
import trio

from libp2p.abc import (
    IListener,
    IMuxedConn,
    INetConn,
    INetStream,
    INetworkService,
    INotifee,
    IPeerStore,
    ITransport,
)
from libp2p.custom_types import (
    StreamHandlerFn,
)
from libp2p.io.abc import (
    ReadWriteCloser,
)
from libp2p.peer.id import (
    ID,
)
from libp2p.peer.peerstore import (
    PeerStoreError,
)
from libp2p.tools.async_service import (
    Service,
)
from libp2p.transport.exceptions import (
    MuxerUpgradeFailure,
    OpenConnectionError,
    SecurityUpgradeFailure,
)
from libp2p.transport.quic.connection import QUICConnection
from libp2p.transport.quic.transport import QUICTransport
from libp2p.transport.upgrader import (
    TransportUpgrader,
)

from ..exceptions import (
    MultiError,
)
from .connection.raw_connection import (
    RawConnection,
)
from .connection.swarm_connection import (
    SwarmConn,
)
from .exceptions import (
    SwarmException,
)

logging.basicConfig(
    format="%(asctime)s [%(levelname)s] %(message)s",
    handlers=[logging.StreamHandler(sys.stdout)],
)
logger = logging.getLogger("libp2p.network.swarm")


@dataclass
class RetryConfig:
    """
    Configuration for retry logic with exponential backoff.

    This configuration controls how connection attempts are retried when they fail.
    The retry mechanism uses exponential backoff with jitter to prevent thundering
    herd problems in distributed systems.

    Attributes:
        max_retries: Maximum number of retry attempts before giving up.
                     Default: 3 attempts
        initial_delay: Initial delay in seconds before the first retry.
                      Default: 0.1 seconds (100ms)
        max_delay: Maximum delay cap in seconds to prevent excessive wait times.
                  Default: 30.0 seconds
        backoff_multiplier: Multiplier for exponential backoff (each retry multiplies
                           the delay by this factor). Default: 2.0 (doubles each time)
        jitter_factor: Random jitter factor (0.0-1.0) to add randomness to delays
                      and prevent synchronized retries. Default: 0.1 (10% jitter)

    """

    max_retries: int = 3
    initial_delay: float = 0.1
    max_delay: float = 30.0
    backoff_multiplier: float = 2.0
    jitter_factor: float = 0.1


@dataclass
class ConnectionConfig:
    """
    Configuration for multi-connection support.

    This configuration controls how multiple connections per peer are managed,
    including connection limits, timeouts, and load balancing strategies.

    Attributes:
        max_connections_per_peer: Maximum number of connections allowed to a single
                                 peer. Default: 3 connections
        connection_timeout: Timeout in seconds for establishing new connections.
                           Default: 30.0 seconds
        load_balancing_strategy: Strategy for distributing streams across connections.
                                Options: "round_robin" (default) or "least_loaded"

    """

    max_connections_per_peer: int = 3
    connection_timeout: float = 30.0
    load_balancing_strategy: str = "round_robin"  # or "least_loaded"


def create_default_stream_handler(network: INetworkService) -> StreamHandlerFn:
    async def stream_handler(stream: INetStream) -> None:
        await network.get_manager().wait_finished()

    return stream_handler


class Swarm(Service, INetworkService):
    self_id: ID
    peerstore: IPeerStore
    upgrader: TransportUpgrader
    transport: ITransport
    # Enhanced: Support for multiple connections per peer
    connections: dict[ID, list[INetConn]]  # Multiple connections per peer
    listeners: dict[str, IListener]
    common_stream_handler: StreamHandlerFn
    listener_nursery: trio.Nursery | None
    event_listener_nursery_created: trio.Event

    notifees: list[INotifee]

    # Enhanced: New configuration
    retry_config: RetryConfig
    connection_config: ConnectionConfig
    _round_robin_index: dict[ID, int]

    def __init__(
        self,
        peer_id: ID,
        peerstore: IPeerStore,
        upgrader: TransportUpgrader,
        transport: ITransport,
        retry_config: RetryConfig | None = None,
        connection_config: ConnectionConfig | None = None,
    ):
        self.self_id = peer_id
        self.peerstore = peerstore
        self.upgrader = upgrader
        self.transport = transport

        # Enhanced: Initialize retry and connection configuration
        self.retry_config = retry_config or RetryConfig()
        self.connection_config = connection_config or ConnectionConfig()

        # Enhanced: Initialize connections as 1:many mapping
        self.connections = {}
        self.listeners = dict()

        # Create Notifee array
        self.notifees = []

        self.common_stream_handler = create_default_stream_handler(self)

        self.listener_nursery = None
        self.event_listener_nursery_created = trio.Event()

        # Load balancing state
        self._round_robin_index = {}

    async def run(self) -> None:
        async with trio.open_nursery() as nursery:
            # Create a nursery for listener tasks.
            self.listener_nursery = nursery
            self.event_listener_nursery_created.set()

            if isinstance(self.transport, QUICTransport):
                self.transport.set_background_nursery(nursery)
                self.transport.set_swarm(self)

            try:
                await self.manager.wait_finished()
            finally:
                # The service ended. Cancel listener tasks.
                nursery.cancel_scope.cancel()
                # Indicate that the nursery has been cancelled.
                self.listener_nursery = None

    def get_peer_id(self) -> ID:
        return self.self_id

    def set_stream_handler(self, stream_handler: StreamHandlerFn) -> None:
        self.common_stream_handler = stream_handler

    def get_connections(self, peer_id: ID | None = None) -> list[INetConn]:
        """
        Get connections for peer (like JS getConnections, Go ConnsToPeer).

        Parameters
        ----------
        peer_id : ID | None
            The peer ID to get connections for. If None, returns all connections.

        Returns
        -------
        list[INetConn]
            List of connections to the specified peer, or all connections
            if peer_id is None.

        """
        if peer_id is not None:
            return self.connections.get(peer_id, [])

        # Return all connections from all peers
        all_conns = []
        for conns in self.connections.values():
            all_conns.extend(conns)
        return all_conns

    def get_connections_map(self) -> dict[ID, list[INetConn]]:
        """
        Get all connections map (like JS getConnectionsMap).

        Returns
        -------
        dict[ID, list[INetConn]]
            The complete mapping of peer IDs to their connection lists.

        """
        return self.connections.copy()

    def get_connection(self, peer_id: ID) -> INetConn | None:
        """
        Get single connection for backward compatibility.

        Parameters
        ----------
        peer_id : ID
            The peer ID to get a connection for.

        Returns
        -------
        INetConn | None
            The first available connection, or None if no connections exist.

        """
        conns = self.get_connections(peer_id)
        return conns[0] if conns else None

    async def dial_peer(self, peer_id: ID) -> list[INetConn]:
        """
        Try to create connections to peer_id with enhanced retry logic.

        :param peer_id: peer if we want to dial
        :raises SwarmException: raised when an error occurs
        :return: list of muxed connections
        """
        # Check if we already have connections
        existing_connections = self.get_connections(peer_id)
        if existing_connections:
            logger.debug(f"Reusing existing connections to peer {peer_id}")
            return existing_connections

        logger.debug("attempting to dial peer %s", peer_id)

        try:
            # Get peer info from peer store
            addrs = self.peerstore.addrs(peer_id)
        except PeerStoreError as error:
            raise SwarmException(f"No known addresses to peer {peer_id}") from error

        if not addrs:
            raise SwarmException(f"No known addresses to peer {peer_id}")

        connections = []
        exceptions: list[SwarmException] = []

        # Enhanced: Try all known addresses with retry logic
        for multiaddr in addrs:
            try:
                connection = await self._dial_with_retry(multiaddr, peer_id)
                connections.append(connection)

                # Limit number of connections per peer
                if len(connections) >= self.connection_config.max_connections_per_peer:
                    break

            except SwarmException as e:
                exceptions.append(e)
                logger.debug(
                    "encountered swarm exception when trying to connect to %s, "
                    "trying next address...",
                    multiaddr,
                    exc_info=e,
                )

        if not connections:
            # Tried all addresses, raising exception.
            raise SwarmException(
                f"unable to connect to {peer_id}, no addresses established a "
                "successful connection (with exceptions)"
            ) from MultiError(exceptions)

        return connections

    async def _dial_with_retry(self, addr: Multiaddr, peer_id: ID) -> INetConn:
        """
        Enhanced: Dial with retry logic and exponential backoff.

        :param addr: the address to dial
        :param peer_id: the peer we want to connect to
        :raises SwarmException: raised when all retry attempts fail
        :return: network connection
        """
        last_exception = None

        for attempt in range(self.retry_config.max_retries + 1):
            try:
                return await self._dial_addr_single_attempt(addr, peer_id)
            except Exception as e:
                last_exception = e
                if attempt < self.retry_config.max_retries:
                    delay = self._calculate_backoff_delay(attempt)
                    logger.debug(
                        f"Connection attempt {attempt + 1} failed, "
                        f"retrying in {delay:.2f}s: {e}"
                    )
                    await trio.sleep(delay)
                else:
                    logger.debug(f"All {self.retry_config.max_retries} attempts failed")

        # Convert the last exception to SwarmException for consistency
        if last_exception is not None:
            if isinstance(last_exception, SwarmException):
                raise last_exception
            else:
                raise SwarmException(
                    f"Failed to connect after {self.retry_config.max_retries} attempts"
                ) from last_exception

        # This should never be reached, but mypy requires it
        raise SwarmException("Unexpected error in retry logic")

    def _calculate_backoff_delay(self, attempt: int) -> float:
        """
        Enhanced: Calculate backoff delay with jitter to prevent thundering herd.

        :param attempt: the current attempt number (0-based)
        :return: delay in seconds
        """
<<<<<<< HEAD
        Try to create a connection to peer_id with addr.
=======
        delay = min(
            self.retry_config.initial_delay
            * (self.retry_config.backoff_multiplier**attempt),
            self.retry_config.max_delay,
        )

        # Add jitter to prevent synchronized retries
        jitter = delay * self.retry_config.jitter_factor
        return delay + random.uniform(-jitter, jitter)

    async def _dial_addr_single_attempt(self, addr: Multiaddr, peer_id: ID) -> INetConn:
        """
        Enhanced: Single attempt to dial an address (extracted from original dial_addr).

>>>>>>> 25353051
        :param addr: the address we want to connect with
        :param peer_id: the peer we want to connect to
        :raises SwarmException: raised when an error occurs
        :return: network connection
        """
        # Dial peer (connection to peer does not yet exist)
        # Transport dials peer (gets back a raw conn)
        try:
            addr = Multiaddr(f"{addr}/p2p/{peer_id}")
            raw_conn = await self.transport.dial(addr)
        except OpenConnectionError as error:
            logger.debug("fail to dial peer %s over base transport", peer_id)
            raise SwarmException(
                f"fail to open connection to peer {peer_id}"
            ) from error

        if isinstance(self.transport, QUICTransport) and isinstance(
            raw_conn, IMuxedConn
        ):
            logger.info(
                "Skipping upgrade for QUIC, QUIC connections are already multiplexed"
            )
            swarm_conn = await self.add_conn(raw_conn)
            return swarm_conn

        logger.debug("dialed peer %s over base transport", peer_id)

        # Per, https://discuss.libp2p.io/t/multistream-security/130, we first secure
        # the conn and then mux the conn
        try:
            secured_conn = await self.upgrader.upgrade_security(raw_conn, True, peer_id)
        except SecurityUpgradeFailure as error:
            logger.debug("failed to upgrade security for peer %s", peer_id)
            await raw_conn.close()
            raise SwarmException(
                f"failed to upgrade security for peer {peer_id}"
            ) from error

        logger.debug("upgraded security for peer %s", peer_id)

        try:
            muxed_conn = await self.upgrader.upgrade_connection(secured_conn, peer_id)
        except MuxerUpgradeFailure as error:
            logger.debug("failed to upgrade mux for peer %s", peer_id)
            await secured_conn.close()
            raise SwarmException(f"failed to upgrade mux for peer {peer_id}") from error

        logger.debug("upgraded mux for peer %s", peer_id)

        swarm_conn = await self.add_conn(muxed_conn)
        logger.debug("successfully dialed peer %s", peer_id)
        return swarm_conn

    async def dial_addr(self, addr: Multiaddr, peer_id: ID) -> INetConn:
        """
        Enhanced: Try to create a connection to peer_id with addr using retry logic.

        :param addr: the address we want to connect with
        :param peer_id: the peer we want to connect to
        :raises SwarmException: raised when an error occurs
        :return: network connection
        """
        return await self._dial_with_retry(addr, peer_id)

    async def new_stream(self, peer_id: ID) -> INetStream:
        """
        Enhanced: Create a new stream with load balancing across multiple connections.

        :param peer_id: peer_id of destination
        :raises SwarmException: raised when an error occurs
        :return: net stream instance
        """
        logger.debug("attempting to open a stream to peer %s", peer_id)

<<<<<<< HEAD
        if (
            isinstance(self.transport, QUICTransport)
            and self.connections[peer_id] is not None
        ):
            conn = cast(SwarmConn, self.connections[peer_id])
            return await conn.new_stream()

        swarm_conn = await self.dial_peer(peer_id)
        net_stream = await swarm_conn.new_stream()
        logger.debug("successfully opened a stream to peer %s", peer_id)
        return net_stream
=======
        # Get existing connections or dial new ones
        connections = self.get_connections(peer_id)
        if not connections:
            connections = await self.dial_peer(peer_id)

        # Load balancing strategy at interface level
        connection = self._select_connection(connections, peer_id)

        try:
            net_stream = await connection.new_stream()
            logger.debug("successfully opened a stream to peer %s", peer_id)
            return net_stream
        except Exception as e:
            logger.debug(f"Failed to create stream on connection: {e}")
            # Try other connections if available
            for other_conn in connections:
                if other_conn != connection:
                    try:
                        net_stream = await other_conn.new_stream()
                        logger.debug(
                            f"Successfully opened a stream to peer {peer_id} "
                            "using alternative connection"
                        )
                        return net_stream
                    except Exception:
                        continue

            # All connections failed, raise exception
            raise SwarmException(f"Failed to create stream to peer {peer_id}") from e

    def _select_connection(self, connections: list[INetConn], peer_id: ID) -> INetConn:
        """
        Select connection based on load balancing strategy.

        Parameters
        ----------
        connections : list[INetConn]
            List of available connections.
        peer_id : ID
            The peer ID for round-robin tracking.
        strategy : str
            Load balancing strategy ("round_robin", "least_loaded", etc.).

        Returns
        -------
        INetConn
            Selected connection.

        """
        if not connections:
            raise ValueError("No connections available")

        strategy = self.connection_config.load_balancing_strategy

        if strategy == "round_robin":
            # Simple round-robin selection
            if peer_id not in self._round_robin_index:
                self._round_robin_index[peer_id] = 0

            index = self._round_robin_index[peer_id] % len(connections)
            self._round_robin_index[peer_id] += 1
            return connections[index]

        elif strategy == "least_loaded":
            # Find connection with least streams
            return min(connections, key=lambda c: len(c.get_streams()))

        else:
            # Default to first connection
            return connections[0]
>>>>>>> 25353051

    async def listen(self, *multiaddrs: Multiaddr) -> bool:
        """
        :param multiaddrs: one or many multiaddrs to start listening on
        :return: true if at least one success

        For each multiaddr

          - Check if a listener for multiaddr exists already
          - If listener already exists, continue
          - Otherwise:

              - Capture multiaddr in conn handler
              - Have conn handler delegate to stream handler
              - Call listener listen with the multiaddr
              - Map multiaddr to listener
        """
        # We need to wait until `self.listener_nursery` is created.
        logger.debug("Starting to listen")
        await self.event_listener_nursery_created.wait()

        success_count = 0
        for maddr in multiaddrs:
            if str(maddr) in self.listeners:
                success_count += 1
                continue

            async def conn_handler(
                read_write_closer: ReadWriteCloser, maddr: Multiaddr = maddr
            ) -> None:
                # No need to upgrade QUIC Connection
                if isinstance(self.transport, QUICTransport):
                    try:
                        quic_conn = cast(QUICConnection, read_write_closer)
                        await self.add_conn(quic_conn)
                        peer_id = quic_conn.peer_id
                        logger.debug(
                            f"successfully opened quic connection to peer {peer_id}"
                        )
                        # NOTE: This is a intentional barrier to prevent from the
                        # handler exiting and closing the connection.
                        await self.manager.wait_finished()
                    except Exception:
                        await read_write_closer.close()
                    return

                raw_conn = RawConnection(read_write_closer, False)

                # Per, https://discuss.libp2p.io/t/multistream-security/130, we first
                # secure the conn and then mux the conn
                try:
                    secured_conn = await self.upgrader.upgrade_security(raw_conn, False)
                except SecurityUpgradeFailure as error:
                    logger.debug("failed to upgrade security for peer at %s", maddr)
                    await raw_conn.close()
                    raise SwarmException(
                        f"failed to upgrade security for peer at {maddr}"
                    ) from error
                peer_id = secured_conn.get_remote_peer()

                try:
                    muxed_conn = await self.upgrader.upgrade_connection(
                        secured_conn, peer_id
                    )
                except MuxerUpgradeFailure as error:
                    logger.debug("fail to upgrade mux for peer %s", peer_id)
                    await secured_conn.close()
                    raise SwarmException(
                        f"fail to upgrade mux for peer {peer_id}"
                    ) from error
                logger.debug("upgraded mux for peer %s", peer_id)

                await self.add_conn(muxed_conn)
                logger.debug("successfully opened connection to peer %s", peer_id)

                # NOTE: This is a intentional barrier to prevent from the handler
                # exiting and closing the connection.
                await self.manager.wait_finished()

            try:
                # Success
                listener = self.transport.create_listener(conn_handler)
                self.listeners[str(maddr)] = listener
                # TODO: `listener.listen` is not bounded with nursery. If we want to be
                #   I/O agnostic, we should change the API.
                if self.listener_nursery is None:
                    raise SwarmException("swarm instance hasn't been run")
                await listener.listen(maddr, self.listener_nursery)

                # Call notifiers since event occurred
                await self.notify_listen(maddr)

                success_count += 1
                logger.debug("successfully started listening on: %s", maddr)
            except OSError:
                # Failed. Continue looping.
                logger.debug("fail to listen on: %s", maddr)

        # Return true if at least one address succeeded
        return success_count > 0

    async def close(self) -> None:
        """
        Close the swarm instance and cleanup resources.
        """
        # Check if manager exists before trying to stop it
        if hasattr(self, "_manager") and self._manager is not None:
            await self._manager.stop()
        else:
            # Perform alternative cleanup if the manager isn't initialized
            # Close all connections manually
            if hasattr(self, "connections"):
                for peer_id, conns in list(self.connections.items()):
                    for conn in conns:
                        await conn.close()

                # Clear connection tracking dictionary
                self.connections.clear()

            # Close all listeners
            if hasattr(self, "listeners"):
                for maddr_str, listener in self.listeners.items():
                    await listener.close()
                    # Notify about listener closure
                    try:
                        multiaddr = Multiaddr(maddr_str)
                        await self.notify_listen_close(multiaddr)
                    except Exception as e:
                        logger.warning(
                            f"Failed to notify listen_close for {maddr_str}: {e}"
                        )
                self.listeners.clear()

            # Close the transport if it exists and has a close method
            if hasattr(self, "transport") and self.transport is not None:
                # Check if transport has close method before calling it
                if hasattr(self.transport, "close"):
                    await self.transport.close()  # type: ignore
                # Ignoring the type above since `transport` may not have a close method
                # and we have already checked it with hasattr

        logger.debug("swarm successfully closed")

    async def close_peer(self, peer_id: ID) -> None:
        """
        Close all connections to the specified peer.

        Parameters
        ----------
        peer_id : ID
            The peer ID to close connections for.

        """
        connections = self.get_connections(peer_id)
        if not connections:
            return

        # Close all connections
        for connection in connections:
            try:
                await connection.close()
            except Exception as e:
                logger.warning(f"Error closing connection to {peer_id}: {e}")

        # Remove from connections dict
        self.connections.pop(peer_id, None)

        logger.debug("successfully close the connection to peer %s", peer_id)

    async def add_conn(self, muxed_conn: IMuxedConn) -> SwarmConn:
        """
        Add a `IMuxedConn` to `Swarm` as a `SwarmConn`, notify "connected",
        and start to monitor the connection for its new streams and
        disconnection.
        """
        swarm_conn = SwarmConn(
            muxed_conn,
            self,
        )
        logger.debug("Swarm::add_conn | starting muxed connection")
        self.manager.run_task(muxed_conn.start)
        await muxed_conn.event_started.wait()
        logger.debug("Swarm::add_conn | starting swarm connection")
        self.manager.run_task(swarm_conn.start)
        await swarm_conn.event_started.wait()

        # Add to connections dict with deduplication
        peer_id = muxed_conn.peer_id
        if peer_id not in self.connections:
            self.connections[peer_id] = []

        # Check for duplicate connections by comparing the underlying muxed connection
        for existing_conn in self.connections[peer_id]:
            if existing_conn.muxed_conn == muxed_conn:
                logger.debug(f"Connection already exists for peer {peer_id}")
                # existing_conn is a SwarmConn since it's stored in the connections list
                return existing_conn  # type: ignore[return-value]

        self.connections[peer_id].append(swarm_conn)

        # Trim if we exceed max connections
        max_conns = self.connection_config.max_connections_per_peer
        if len(self.connections[peer_id]) > max_conns:
            self._trim_connections(peer_id)

        # Call notifiers since event occurred
        await self.notify_connected(swarm_conn)
        return swarm_conn

    def _trim_connections(self, peer_id: ID) -> None:
        """
        Remove oldest connections when limit is exceeded.
        """
        connections = self.connections[peer_id]
        if len(connections) <= self.connection_config.max_connections_per_peer:
            return

        # Sort by creation time and remove oldest
        # For now, just keep the most recent connections
        max_conns = self.connection_config.max_connections_per_peer
        connections_to_remove = connections[:-max_conns]

        for conn in connections_to_remove:
            logger.debug(f"Trimming old connection for peer {peer_id}")
            trio.lowlevel.spawn_system_task(self._close_connection_async, conn)

        # Keep only the most recent connections
        max_conns = self.connection_config.max_connections_per_peer
        self.connections[peer_id] = connections[-max_conns:]

    async def _close_connection_async(self, connection: INetConn) -> None:
        """Close a connection asynchronously."""
        try:
            await connection.close()
        except Exception as e:
            logger.warning(f"Error closing connection: {e}")

    def remove_conn(self, swarm_conn: SwarmConn) -> None:
        """
        Simply remove the connection from Swarm's records, without closing
        the connection.
        """
        peer_id = swarm_conn.muxed_conn.peer_id

        if peer_id in self.connections:
            self.connections[peer_id] = [
                conn for conn in self.connections[peer_id] if conn != swarm_conn
            ]
            if not self.connections[peer_id]:
                del self.connections[peer_id]

    # Notifee

    def register_notifee(self, notifee: INotifee) -> None:
        """
        :param notifee: object implementing Notifee interface
        :return: true if notifee registered successfully, false otherwise
        """
        self.notifees.append(notifee)

    async def notify_opened_stream(self, stream: INetStream) -> None:
        async with trio.open_nursery() as nursery:
            for notifee in self.notifees:
                nursery.start_soon(notifee.opened_stream, self, stream)

    async def notify_connected(self, conn: INetConn) -> None:
        async with trio.open_nursery() as nursery:
            for notifee in self.notifees:
                nursery.start_soon(notifee.connected, self, conn)

    async def notify_disconnected(self, conn: INetConn) -> None:
        async with trio.open_nursery() as nursery:
            for notifee in self.notifees:
                nursery.start_soon(notifee.disconnected, self, conn)

    async def notify_listen(self, multiaddr: Multiaddr) -> None:
        async with trio.open_nursery() as nursery:
            for notifee in self.notifees:
                nursery.start_soon(notifee.listen, self, multiaddr)

    async def notify_closed_stream(self, stream: INetStream) -> None:
        async with trio.open_nursery() as nursery:
            for notifee in self.notifees:
                nursery.start_soon(notifee.closed_stream, self, stream)

    async def notify_listen_close(self, multiaddr: Multiaddr) -> None:
        async with trio.open_nursery() as nursery:
            for notifee in self.notifees:
                nursery.start_soon(notifee.listen_close, self, multiaddr)

    # Generic notifier used by NetStream._notify_closed
    async def notify_all(self, notifier: Callable[[INotifee], Awaitable[None]]) -> None:
        async with trio.open_nursery() as nursery:
            for notifee in self.notifees:
                nursery.start_soon(notifier, notifee)

    # Backward compatibility properties
    @property
    def connections_legacy(self) -> dict[ID, INetConn]:
        """
        Legacy 1:1 mapping for backward compatibility.

        Returns
        -------
        dict[ID, INetConn]
            Legacy mapping with only the first connection per peer.

        """
        legacy_conns = {}
        for peer_id, conns in self.connections.items():
            if conns:
                legacy_conns[peer_id] = conns[0]
        return legacy_conns<|MERGE_RESOLUTION|>--- conflicted
+++ resolved
@@ -4,12 +4,8 @@
 )
 from dataclasses import dataclass
 import logging
-<<<<<<< HEAD
-import sys
+import random
 from typing import cast
-=======
-import random
->>>>>>> 25353051
 
 from multiaddr import (
     Multiaddr,
@@ -46,6 +42,7 @@
     OpenConnectionError,
     SecurityUpgradeFailure,
 )
+from libp2p.transport.quic.config import QUICTransportConfig
 from libp2p.transport.quic.connection import QUICConnection
 from libp2p.transport.quic.transport import QUICTransport
 from libp2p.transport.upgrader import (
@@ -65,10 +62,6 @@
     SwarmException,
 )
 
-logging.basicConfig(
-    format="%(asctime)s [%(levelname)s] %(message)s",
-    handlers=[logging.StreamHandler(sys.stdout)],
-)
 logger = logging.getLogger("libp2p.network.swarm")
 
 
@@ -137,8 +130,7 @@
     peerstore: IPeerStore
     upgrader: TransportUpgrader
     transport: ITransport
-    # Enhanced: Support for multiple connections per peer
-    connections: dict[ID, list[INetConn]]  # Multiple connections per peer
+    connections: dict[ID, list[INetConn]]
     listeners: dict[str, IListener]
     common_stream_handler: StreamHandlerFn
     listener_nursery: trio.Nursery | None
@@ -148,7 +140,7 @@
 
     # Enhanced: New configuration
     retry_config: RetryConfig
-    connection_config: ConnectionConfig
+    connection_config: ConnectionConfig | QUICTransportConfig
     _round_robin_index: dict[ID, int]
 
     def __init__(
@@ -158,7 +150,7 @@
         upgrader: TransportUpgrader,
         transport: ITransport,
         retry_config: RetryConfig | None = None,
-        connection_config: ConnectionConfig | None = None,
+        connection_config: ConnectionConfig | QUICTransportConfig | None = None,
     ):
         self.self_id = peer_id
         self.peerstore = peerstore
@@ -364,9 +356,6 @@
         :param attempt: the current attempt number (0-based)
         :return: delay in seconds
         """
-<<<<<<< HEAD
-        Try to create a connection to peer_id with addr.
-=======
         delay = min(
             self.retry_config.initial_delay
             * (self.retry_config.backoff_multiplier**attempt),
@@ -381,7 +370,6 @@
         """
         Enhanced: Single attempt to dial an address (extracted from original dial_addr).
 
->>>>>>> 25353051
         :param addr: the address we want to connect with
         :param peer_id: the peer we want to connect to
         :raises SwarmException: raised when an error occurs
@@ -455,20 +443,6 @@
         :return: net stream instance
         """
         logger.debug("attempting to open a stream to peer %s", peer_id)
-
-<<<<<<< HEAD
-        if (
-            isinstance(self.transport, QUICTransport)
-            and self.connections[peer_id] is not None
-        ):
-            conn = cast(SwarmConn, self.connections[peer_id])
-            return await conn.new_stream()
-
-        swarm_conn = await self.dial_peer(peer_id)
-        net_stream = await swarm_conn.new_stream()
-        logger.debug("successfully opened a stream to peer %s", peer_id)
-        return net_stream
-=======
         # Get existing connections or dial new ones
         connections = self.get_connections(peer_id)
         if not connections:
@@ -476,6 +450,10 @@
 
         # Load balancing strategy at interface level
         connection = self._select_connection(connections, peer_id)
+
+        if isinstance(self.transport, QUICTransport) and connection is not None:
+            conn = cast(SwarmConn, connection)
+            return await conn.new_stream()
 
         try:
             net_stream = await connection.new_stream()
@@ -539,7 +517,8 @@
         else:
             # Default to first connection
             return connections[0]
->>>>>>> 25353051
+
+    # >>>>>>> upstream/main
 
     async def listen(self, *multiaddrs: Multiaddr) -> bool:
         """
