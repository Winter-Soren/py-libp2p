from abc import (
    ABC,
)
from collections import (
    OrderedDict,
)

from libp2p.abc import (
    IRawConnection,
    ISecureConn,
    ISecureTransport,
)
from libp2p.custom_types import (
    TProtocol,
    TSecurityOptions,
)
from libp2p.peer.id import (
    ID,
)
from libp2p.protocol_muxer.exceptions import (
    MultiselectError,
)
from libp2p.protocol_muxer.multiselect import (
    Multiselect,
)
from libp2p.protocol_muxer.multiselect_client import (
    MultiselectClient,
)
from libp2p.protocol_muxer.multiselect_communicator import (
    MultiselectCommunicator,
)
from libp2p.transport.exceptions import (
    SecurityUpgradeFailure,
)

"""
Represents a secured connection object, which includes a connection and details about
the security involved in the secured connection

Relevant go repo: https://github.com/libp2p/go-conn-security/blob/master/interface.go
"""


class SecurityMultistream(ABC):
    """
    SSMuxer is a multistream stream security transport multiplexer.

    Go implementation: github.com/libp2p/go-conn-security-multistream/ssms.go
    """

    transports: "OrderedDict[TProtocol, ISecureTransport]"
    multiselect: Multiselect
    multiselect_client: MultiselectClient

    def __init__(self, secure_transports_by_protocol: TSecurityOptions) -> None:
        self.transports = OrderedDict()
        self.multiselect = Multiselect()
        self.multiselect_client = MultiselectClient()

        for protocol, transport in secure_transports_by_protocol.items():
            self.add_transport(protocol, transport)

    def add_transport(self, protocol: TProtocol, transport: ISecureTransport) -> None:
        """
        Add a protocol and its corresponding transport to multistream-
        select(multiselect). The order that a protocol is added is exactly the
        precedence it is negotiated in multiselect.

        :param protocol: the protocol name, which is negotiated in multiselect.
        :param transport: the corresponding transportation to the ``protocol``.
        """
        # If protocol is already added before, remove it and add it again.
        self.transports.pop(protocol, None)
        self.transports[protocol] = transport
        # Note: None is added as the handler for the given protocol since
        # we only care about selecting the protocol, not any handler function
        self.multiselect.add_handler(protocol, None)

    async def secure_inbound(self, conn: IRawConnection) -> ISecureConn:
        """
        Secure the connection, either locally or by communicating with opposing
        node via conn, for an inbound connection (i.e. we are not the
        initiator)

        :return: secure connection object (that implements secure_conn_interface)
        """
        transport = await self.select_transport(conn, False)
        secure_conn = await transport.secure_inbound(conn)
        return secure_conn

    async def secure_outbound(self, conn: IRawConnection, peer_id: ID) -> ISecureConn:
        """
        Secure the connection, either locally or by communicating with opposing
        node via conn, for an inbound connection (i.e. we are the initiator)

        :return: secure connection object (that implements secure_conn_interface)
        """
        transport = await self.select_transport(conn, True)
        secure_conn = await transport.secure_outbound(conn, peer_id)
        return secure_conn

    async def select_transport(
        self, conn: IRawConnection, is_initiator: bool
    ) -> ISecureTransport:
        """
        Select a transport that both us and the node on the other end of conn
        support and agree on.

        :param conn: conn to choose a transport over
        :param is_initiator: true if we are the initiator, false otherwise
        :return: selected secure transport
        """
        protocol: TProtocol | None
        communicator = MultiselectCommunicator(conn)
        if is_initiator:
            # Select protocol if initiator
            protocol = await self.multiselect_client.select_one_of(
                list(self.transports.keys()), communicator
            )
        else:
            # Select protocol if non-initiator
            protocol, _ = await self.multiselect.negotiate(communicator)
<<<<<<< HEAD
            if protocol is None:
                raise SecurityUpgradeFailure("No protocol selected")
=======
        if protocol is None:
            raise MultiselectError("fail to negotiate a security protocol")
>>>>>>> 292bd1a9
        # Return transport from protocol
        return self.transports[protocol]<|MERGE_RESOLUTION|>--- conflicted
+++ resolved
@@ -120,12 +120,7 @@
         else:
             # Select protocol if non-initiator
             protocol, _ = await self.multiselect.negotiate(communicator)
-<<<<<<< HEAD
-            if protocol is None:
-                raise SecurityUpgradeFailure("No protocol selected")
-=======
         if protocol is None:
             raise MultiselectError("fail to negotiate a security protocol")
->>>>>>> 292bd1a9
         # Return transport from protocol
         return self.transports[protocol]