from collections.abc import (
    Awaitable,
)
import logging
from typing import (
    Callable,
)

import trio

from libp2p.abc import (
    IHost,
    INetStream,
)
from libp2p.network.stream.exceptions import (
    StreamError,
)
from libp2p.network.swarm import (
    Swarm,
)
from libp2p.peer.peerinfo import (
    info_from_p2p_addr,
)

from .constants import (
    MAX_READ_LEN,
)


async def connect_swarm(swarm_0: Swarm, swarm_1: Swarm) -> None:
    peer_id = swarm_1.get_peer_id()
    addrs = tuple(
        addr
        for transport in swarm_1.listeners.values()
        for addr in transport.get_addrs()
    )
    swarm_0.peerstore.add_addrs(peer_id, addrs, 10000)

    # Add retry logic for more robust connection
    max_retries = 3
    retry_delay = 0.2
    last_error = None

    for attempt in range(max_retries):
        try:
            await swarm_0.dial_peer(peer_id)

            # Verify connection is established in both directions
            if (
                swarm_0.get_peer_id() in swarm_1.connections
                and swarm_1.get_peer_id() in swarm_0.connections
            ):
                return

            # Connection partially established, wait a bit for it to complete
            await trio.sleep(0.1)

            if (
                swarm_0.get_peer_id() in swarm_1.connections
                and swarm_1.get_peer_id() in swarm_0.connections
            ):
                return

            logging.debug(
                "Swarm connection verification failed on attempt"
                + f" {attempt+1}, retrying..."
            )

        except Exception as e:
            last_error = e
            logging.debug(f"Swarm connection attempt {attempt+1} failed: {e}")
            await trio.sleep(retry_delay)

    # If we got here, all retries failed
    if last_error:
        raise RuntimeError(
            f"Failed to connect swarms after {max_retries} attempts"
        ) from last_error
    else:
        err_msg = (
            "Failed to establish bidirectional swarm connection"
            + f" after {max_retries} attempts"
        )
        raise RuntimeError(err_msg)


async def connect(node1: IHost, node2: IHost) -> None:
    """Connect node1 to node2."""
    addr = node2.get_addrs()[0]
    info = info_from_p2p_addr(addr)

<<<<<<< HEAD
    # Add retry logic for more robust connection with timeout
=======
    # Add retry logic for more robust connection
>>>>>>> 5496b270
    max_retries = 3
    retry_delay = 0.2
    last_error = None

    for attempt in range(max_retries):
        try:
<<<<<<< HEAD
            # Use timeout from feat branch for each connection attempt
            with trio.move_on_after(5):  # 5 second timeout
                await node1.connect(info)
=======
            await node1.connect(info)
>>>>>>> 5496b270

            # Verify connection is established in both directions
            if (
                node2.get_id() in node1.get_network().connections
                and node1.get_id() in node2.get_network().connections
            ):
                return

            # Connection partially established, wait a bit for it to complete
            await trio.sleep(0.1)

            if (
                node2.get_id() in node1.get_network().connections
                and node1.get_id() in node2.get_network().connections
            ):
                return

            logging.debug(
                f"Connection verification failed on attempt {attempt+1}, retrying..."
            )

        except Exception as e:
            last_error = e
            logging.debug(f"Connection attempt {attempt+1} failed: {e}")
            await trio.sleep(retry_delay)

    # If we got here, all retries failed
    if last_error:
        raise RuntimeError(
            f"Failed to connect after {max_retries} attempts"
        ) from last_error
    else:
        err_msg = (
            f"Failed to establish bidirectional connection after {max_retries} attempts"
        )
        raise RuntimeError(err_msg)


def create_echo_stream_handler(
    ack_prefix: str,
) -> Callable[[INetStream], Awaitable[None]]:
    async def echo_stream_handler(stream: INetStream) -> None:
        while True:
            try:
                read_string = (await stream.read(MAX_READ_LEN)).decode()
            except StreamError:
                break

            resp = ack_prefix + read_string
            try:
                await stream.write(resp.encode())
            except StreamError:
                break

    return echo_stream_handler<|MERGE_RESOLUTION|>--- conflicted
+++ resolved
@@ -89,24 +89,16 @@
     addr = node2.get_addrs()[0]
     info = info_from_p2p_addr(addr)
 
-<<<<<<< HEAD
     # Add retry logic for more robust connection with timeout
-=======
-    # Add retry logic for more robust connection
->>>>>>> 5496b270
     max_retries = 3
     retry_delay = 0.2
     last_error = None
 
     for attempt in range(max_retries):
         try:
-<<<<<<< HEAD
-            # Use timeout from feat branch for each connection attempt
+            # Use timeout for each connection attempt
             with trio.move_on_after(5):  # 5 second timeout
                 await node1.connect(info)
-=======
-            await node1.connect(info)
->>>>>>> 5496b270
 
             # Verify connection is established in both directions
             if (
